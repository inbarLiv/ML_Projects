--- conflicted
+++ resolved
@@ -173,11 +173,7 @@
 
     return df_select_rank
 
-<<<<<<< HEAD
-# omer test conflict
-=======
-# inbar test conflict
->>>>>>> 621b5f5b
+# inbar test conflic omer
 
 
 
